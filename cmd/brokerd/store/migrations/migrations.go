// Code generated by go-bindata. (@generated) DO NOT EDIT.

 //Package migrations generated by go-bindata.// sources:
// migrations/001_init.down.sql
// migrations/001_init.up.sql
// migrations/002_rw.down.sql
// migrations/002_rw.up.sql
<<<<<<< HEAD
// migrations/003_deals_pk.up.sql
=======
// migrations/003_providers.down.sql
// migrations/003_providers.up.sql
// migrations/004_status_enums.down.sql
// migrations/004_status_enums.up.sql
>>>>>>> e87439e0
package migrations

import (
	"bytes"
	"compress/gzip"
	"fmt"
	"io"
	"io/ioutil"
	"os"
	"path/filepath"
	"strings"
	"time"
)

func bindataRead(data []byte, name string) ([]byte, error) {
	gz, err := gzip.NewReader(bytes.NewBuffer(data))
	if err != nil {
		return nil, fmt.Errorf("read %q: %v", name, err)
	}

	var buf bytes.Buffer
	_, err = io.Copy(&buf, gz)
	clErr := gz.Close()

	if err != nil {
		return nil, fmt.Errorf("read %q: %v", name, err)
	}
	if clErr != nil {
		return nil, err
	}

	return buf.Bytes(), nil
}

type asset struct {
	bytes []byte
	info  os.FileInfo
}

type bindataFileInfo struct {
	name    string
	size    int64
	mode    os.FileMode
	modTime time.Time
}

// Name return file name
func (fi bindataFileInfo) Name() string {
	return fi.name
}

// Size return file size
func (fi bindataFileInfo) Size() int64 {
	return fi.size
}

// Mode return file mode
func (fi bindataFileInfo) Mode() os.FileMode {
	return fi.mode
}

// ModTime return file modify time
func (fi bindataFileInfo) ModTime() time.Time {
	return fi.modTime
}

// IsDir return file whether a directory
func (fi bindataFileInfo) IsDir() bool {
	return fi.mode&os.ModeDir != 0
}

// Sys return file is sys mode
func (fi bindataFileInfo) Sys() interface{} {
	return nil
}

var __001_initDownSql = []byte("\x1f\x8b\x08\x00\x00\x00\x00\x00\x00\xff\x72\x09\xf2\x0f\x50\x08\x71\x74\xf2\x71\x55\x28\xcd\x2b\xc8\xcc\x8b\xcf\xca\x4f\x2a\xb6\xe6\x42\x12\x4e\x49\x4d\xcc\x41\x15\x29\x2e\xc9\x2f\x4a\x4c\x4f\x8d\x2f\x4a\x2d\x2c\x4d\x2d\x2e\x41\x95\x4c\x4a\x2c\x49\xce\x48\x2d\xb6\xe6\x02\x04\x00\x00\xff\xff\xbc\x58\x40\x6e\x5a\x00\x00\x00")

func _001_initDownSqlBytes() ([]byte, error) {
	return bindataRead(
		__001_initDownSql,
		"001_init.down.sql",
	)
}

func _001_initDownSql() (*asset, error) {
	bytes, err := _001_initDownSqlBytes()
	if err != nil {
		return nil, err
	}

	info := bindataFileInfo{name: "001_init.down.sql", size: 90, mode: os.FileMode(420), modTime: time.Unix(1628108979, 0)}
	a := &asset{bytes: bytes, info: info}
	return a, nil
}

var __001_initUpSql = []byte("\x1f\x8b\x08\x00\x00\x00\x00\x00\x00\xff\xe4\x55\x41\x6f\xdb\x3c\x0c\xbd\xe7\x57\xf0\xd6\x06\xe8\xe1\xbb\xf7\xe4\x2f\x55\x06\x63\xa9\x53\x38\x2a\xd0\x9e\x04\xda\x62\x52\xad\xaa\xe5\xc9\x52\xd7\xec\xd7\x0f\xb1\xe3\x34\x8e\xad\xba\xcb\x65\x03\x76\xd5\x23\x29\xf2\x91\x7c\x9c\xa5\x2c\xe2\x0c\x78\xf4\xff\x82\x41\x3c\x87\x64\xc9\x81\x3d\xc4\x2b\xbe\x82\x0c\x5d\xfe\x44\x15\x5c\x4e\x00\x00\x94\x04\x47\x6f\x0e\xee\xd2\xf8\x36\x4a\x1f\xe1\x2b\x7b\xbc\xaa\x81\xca\xa1\xf3\x55\x03\xee\xbc\x93\xfb\xc5\xa2\x41\x2c\x95\x62\x8d\xb9\x33\x16\x54\x71\x0a\x4a\x42\x2d\xa4\xb7\xe8\x94\x29\x06\xf0\x12\xb7\xda\xa0\x14\x79\xfb\xf1\x09\xac\x28\xa7\x8f\xc1\x4a\xfd\x24\xc8\xd4\xa6\x1f\x3b\x47\x2b\xbc\xd5\x5d\x57\xb8\x61\xf3\xe8\x7e\xc1\xe1\xe2\xe2\xdd\x4a\x95\xeb\xaa\xff\x4b\xd8\x14\xa5\xb4\xd5\x88\xb1\x54\x15\x6a\x6d\x7e\x08\x4b\x35\xc5\xaa\xd8\x40\x66\x8c\x26\x2c\xfa\x4e\xf3\x68\xb1\x62\x8d\xdf\x5a\x69\x41\xa5\xc9\x9f\x84\x24\x94\x5a\x15\x81\xea\xc8\x5a\x63\x47\x72\x30\x76\xe7\x39\xc4\x5d\x6e\x09\x1d\x49\x81\x0e\x78\x7c\xcb\x56\x3c\xba\xbd\xeb\xc7\x99\xdd\xa7\x29\x4b\xb8\x38\x98\x34\xce\xbe\x94\xe7\x38\xd7\xbe\xd3\xeb\xc9\x64\x6c\x1a\xc5\x0b\x16\x6a\x4d\x95\x6b\xa7\xb2\x79\x0d\xce\x66\x6b\x0e\xd9\xd6\x11\x1e\x32\xf9\xfc\x7f\x0e\x37\xbd\xaf\x38\x7b\xe0\x27\xa4\x3d\xd3\x76\xe8\xf9\x15\xb5\xa7\x21\xe0\x6c\x92\x6b\xef\xa3\x32\x2f\xdb\xac\xae\x76\x39\x4c\x9b\xe8\xb3\x65\xb2\xe2\x69\x14\x27\x1c\xd6\xcf\xe2\xbd\x10\x71\x28\x61\xbe\x4c\x59\xfc\x25\xe9\x44\x98\x42\xca\xe6\x2c\x65\xc9\x8c\x1d\x76\xff\x52\xc9\xe9\x64\x7a\x3d\x01\xf8\x90\xab\xca\x19\x8b\x1b\x12\x96\xbe\xfb\xa3\xe6\x04\xdb\x22\xd1\x61\x68\x77\x3b\x1d\xed\x28\x4c\xf5\x82\x5a\xf7\xc7\x7d\x3f\xca\x35\xcb\x85\x71\x50\x78\xad\x5b\xfd\x69\x82\xe5\xc6\x17\xae\x23\x31\x07\x8a\xff\x3b\x5a\x19\x91\xa3\xaf\x68\x6c\xd3\xff\xc0\x7a\x84\xbb\xfa\xbb\xad\xfc\xc4\xdc\xef\x74\x79\x78\xbb\xba\xb4\xa3\xcf\x77\xca\x1d\x40\x33\x25\x03\x48\x3b\x2b\xa5\x35\xaf\x4a\x92\x0d\x98\xd5\xe7\x41\xc9\x61\x85\xab\x41\x7a\x2b\xd5\xfe\x7a\x84\x65\xf0\xdf\xe9\xe9\xbe\xa5\x71\x72\xc3\x1e\x86\x5a\x2a\x86\x88\x5f\x26\x6d\xbf\x07\xd0\x91\x41\xf1\x45\xa9\x0a\xf1\xcd\x64\xa3\xeb\x4e\x6f\x94\x7b\x77\x7c\xe6\x06\xae\x5b\x40\x0e\xdc\xb6\xa4\xd0\xe6\x5b\x42\xb9\x3d\x8f\xf8\xbf\xf5\xca\x99\x92\x9a\x99\x3e\x22\xb5\x56\xb6\x1e\xa9\x67\x56\xd0\x26\xf1\x2b\x00\x00\xff\xff\xa5\xf5\x14\x36\xf8\x09\x00\x00")

func _001_initUpSqlBytes() ([]byte, error) {
	return bindataRead(
		__001_initUpSql,
		"001_init.up.sql",
	)
}

func _001_initUpSql() (*asset, error) {
	bytes, err := _001_initUpSqlBytes()
	if err != nil {
		return nil, err
	}

	info := bindataFileInfo{name: "001_init.up.sql", size: 2552, mode: os.FileMode(420), modTime: time.Unix(1628185790, 0)}
	a := &asset{bytes: bytes, info: info}
	return a, nil
}

var __002_rwDownSql = []byte("\x1f\x8b\x08\x00\x00\x00\x00\x00\x00\xff\x72\x09\xf2\x0f\x50\x08\x71\x74\xf2\x71\x55\x48\x4a\x2c\x49\xce\x88\x2f\x4a\xcd\xcd\x2f\x49\x8d\x2f\x4f\xcc\xc9\x49\x2d\xb1\xe6\x02\x04\x00\x00\xff\xff\x6f\x0a\x2f\x64\x20\x00\x00\x00")

func _002_rwDownSqlBytes() ([]byte, error) {
	return bindataRead(
		__002_rwDownSql,
		"002_rw.down.sql",
	)
}

func _002_rwDownSql() (*asset, error) {
	bytes, err := _002_rwDownSqlBytes()
	if err != nil {
		return nil, err
	}

	info := bindataFileInfo{name: "002_rw.down.sql", size: 32, mode: os.FileMode(420), modTime: time.Unix(1632421151, 0)}
	a := &asset{bytes: bytes, info: info}
	return a, nil
}

var __002_rwUpSql = []byte("\x1f\x8b\x08\x00\x00\x00\x00\x00\x00\xff\x9c\xd0\xc1\x4a\xc3\x40\x10\x06\xe0\x7b\x9f\x62\x8e\x09\xf8\x06\x9e\xd6\x38\x91\xc5\x64\x53\x26\x13\xb0\x88\x2c\x6b\x77\xa4\xa1\xa9\x2d\xe9\x04\x7d\x7c\x49\x52\x73\x90\x9c\xbc\xee\x37\xff\xbf\xf0\x67\x84\x86\x11\xd8\x3c\x14\x08\x36\x07\x57\x31\xe0\x8b\xad\xb9\x86\xf7\xa0\xfb\x83\xef\xe5\x74\x56\xf1\x5f\xa1\xeb\x44\x21\xd9\x00\xc0\x4d\xda\x08\x2a\xdf\x0a\x5b\xb2\xa5\xa1\x1d\x3c\xe3\xee\x6e\xe2\x8b\x48\xbf\xe8\x58\xe8\x9a\xa2\x98\x29\x0c\x7a\xf0\x7a\x3e\xca\xe7\x9a\xce\x9f\xf8\x10\x63\xbf\xc6\xa7\xa1\xd3\x76\xc4\xeb\xa4\xaf\x6f\x7f\x7c\xdf\x4b\x50\x89\x3e\x28\xb0\x2d\xb1\x66\x53\x6e\x97\x13\x78\xc4\xdc\x34\x05\x43\xd6\x10\xa1\x63\xbf\x9c\xcc\xe1\xe1\x12\xff\x17\x9e\xd2\x59\xe5\x6a\x26\x63\x1d\xc3\xc7\xd1\xaf\x2c\xe7\x97\xcd\xf2\x8a\xd0\x3e\xb9\x71\xae\xe4\xf7\x31\x05\xc2\x1c\x09\x5d\x86\xb7\xdd\xe5\x9a\xb4\x31\x9d\xba\xd3\xfb\xcd\xe6\x27\x00\x00\xff\xff\xee\x70\xf3\x84\xa7\x01\x00\x00")

func _002_rwUpSqlBytes() ([]byte, error) {
	return bindataRead(
		__002_rwUpSql,
		"002_rw.up.sql",
	)
}

func _002_rwUpSql() (*asset, error) {
	bytes, err := _002_rwUpSqlBytes()
	if err != nil {
		return nil, err
	}

	info := bindataFileInfo{name: "002_rw.up.sql", size: 423, mode: os.FileMode(420), modTime: time.Unix(1632421151, 0)}
	a := &asset{bytes: bytes, info: info}
	return a, nil
}

<<<<<<< HEAD
var __003_deals_pkUpSql = []byte("\x1f\x8b\x08\x00\x00\x00\x00\x00\x00\xff\xd2\xa5\x08\x70\xe9\xea\x2a\xa4\xa4\x26\xe6\x14\x73\x51\x68\x8e\x02\xc8\xa4\xc4\x94\x14\x85\x44\x85\x82\xa2\xcc\xdc\xc4\xa2\x4a\x85\xec\xd4\x4a\x2e\x47\x9f\x10\xd7\x20\x85\x10\x47\x27\x1f\x57\xa8\x3d\x8e\x2e\x2e\x0a\xce\xfe\x7e\xc1\x21\x41\x8e\x9e\x7e\x21\x10\xc1\xf8\x02\x90\xda\x80\x20\x4f\x5f\xc7\xa0\x48\x05\x6f\xd7\x48\x05\x8d\xe2\x92\xfc\xa2\xc4\xf4\xd4\xf8\x82\xa2\xfc\xb2\xcc\x94\xd4\xa2\xf8\xcc\x14\x1d\x85\xc4\xd2\xe4\x92\xcc\xfc\xbc\xf8\xcc\x14\x4d\x6b\x2e\x40\x00\x00\x00\xff\xff\x24\xe1\xb9\x5b\xf9\x00\x00\x00")

func _003_deals_pkUpSqlBytes() ([]byte, error) {
	return bindataRead(
		__003_deals_pkUpSql,
		"003_deals_pk.up.sql",
	)
}

func _003_deals_pkUpSql() (*asset, error) {
	bytes, err := _003_deals_pkUpSqlBytes()
=======
var __003_providersDownSql = []byte("\x1f\x8b\x08\x00\x00\x00\x00\x00\x00\xff\x72\xf4\x09\x71\x0d\x52\x08\x71\x74\xf2\x71\x55\x48\x4a\x2c\x49\xce\x48\x2d\x56\x70\x09\xf2\x0f\x50\x70\xf6\xf7\x09\xf5\xf5\x53\x28\x28\xca\x2f\xcb\x4c\x49\x2d\x2a\xb6\xe6\x02\x04\x00\x00\xff\xff\x21\xd6\x22\x59\x2b\x00\x00\x00")

func _003_providersDownSqlBytes() ([]byte, error) {
	return bindataRead(
		__003_providersDownSql,
		"003_providers.down.sql",
	)
}

func _003_providersDownSql() (*asset, error) {
	bytes, err := _003_providersDownSqlBytes()
>>>>>>> e87439e0
	if err != nil {
		return nil, err
	}

<<<<<<< HEAD
	info := bindataFileInfo{name: "003_deals_pk.up.sql", size: 249, mode: os.FileMode(420), modTime: time.Unix(1632427408, 0)}
=======
	info := bindataFileInfo{name: "003_providers.down.sql", size: 43, mode: os.FileMode(420), modTime: time.Unix(1632947310, 0)}
	a := &asset{bytes: bytes, info: info}
	return a, nil
}

var __003_providersUpSql = []byte("\x1f\x8b\x08\x00\x00\x00\x00\x00\x00\xff\x72\xf4\x09\x71\x0d\x52\x08\x71\x74\xf2\x71\x55\x48\x4a\x2c\x49\xce\x48\x2d\x56\x70\x74\x71\x51\x70\xf6\xf7\x09\xf5\xf5\x53\xf0\x74\x53\xf0\xf3\x0f\x51\x70\x8d\xf0\x0c\x0e\x09\x56\x28\x28\xca\x2f\xcb\x4c\x49\x2d\x2a\x56\x08\x71\x8d\x08\x89\x8e\xb5\xe6\x02\x04\x00\x00\xff\xff\x81\xdd\xbf\xe1\x3f\x00\x00\x00")

func _003_providersUpSqlBytes() ([]byte, error) {
	return bindataRead(
		__003_providersUpSql,
		"003_providers.up.sql",
	)
}

func _003_providersUpSql() (*asset, error) {
	bytes, err := _003_providersUpSqlBytes()
	if err != nil {
		return nil, err
	}

	info := bindataFileInfo{name: "003_providers.up.sql", size: 63, mode: os.FileMode(420), modTime: time.Unix(1632947310, 0)}
	a := &asset{bytes: bytes, info: info}
	return a, nil
}

var __004_status_enumsDownSql = []byte("\x1f\x8b\x08\x00\x00\x00\x00\x00\x00\xff\x94\xd2\xbb\x6e\x83\x30\x14\x80\xe1\xdd\x4f\x71\x36\xd6\xde\x17\x94\x81\x04\xab\x8d\xc4\x4d\xd4\xa8\xea\x84\x5c\x6a\xa5\x28\xc4\xa4\xb6\x51\xfb\xf8\x15\x24\x34\x44\xc6\xc2\x5e\xe1\x9c\xdf\x60\x7d\x6b\xfc\xbc\x4d\x7c\x84\x82\x88\xe0\x1c\x48\xb0\x8e\x30\x48\xd5\x0a\xba\x63\xa5\x60\xdf\x1d\x93\x4a\x42\x10\x86\xb0\x49\xa3\x22\x4e\x40\x2a\xaa\x3a\x59\xd6\x5c\x81\x3c\xd0\xa6\xa9\xb9\xf2\x11\x2a\xb2\x30\x20\x33\x8b\xaf\x98\x4c\x37\x56\x70\x03\x6f\x2f\x38\xc7\xe7\x87\xb0\x02\xaf\xe3\x7b\xde\xfe\x70\xcf\xb7\x8f\xdc\x6a\x91\x0f\xaa\xaa\xaf\x9a\xef\x5c\x2a\x77\x5a\xe5\x28\xd8\x91\x0a\xc7\xcc\xbd\x96\xa1\x5d\xa5\xea\x96\x3b\x76\x1e\xb4\xce\x27\xa3\x4d\x79\xa0\x7b\xc7\xd0\xa3\x16\x92\x5d\x55\x31\x29\x5d\x22\x4f\x5a\x84\x09\xd1\x0a\x6f\x49\x4a\x98\xa7\xd9\x35\x95\xa5\x8d\x1c\x27\x41\x8c\x67\x78\x91\xd4\xb2\x70\x7a\x79\x15\x18\x7e\x28\x49\x09\x24\x45\x14\xf9\x08\x0d\x9f\x45\xde\x33\x6d\xbb\x9c\x3d\x62\xe0\xc4\xe6\xdc\x4b\x25\x40\xb1\xdf\x89\xf9\x71\x76\x72\x85\xfd\xd0\x44\xf6\x32\x79\x73\xe3\x42\xd2\x46\xab\xb9\x33\x31\x69\xe5\xd5\x5c\xea\x55\xc2\x59\xa5\x1d\x59\x73\x6b\x84\xb9\x2c\xd6\xdc\x38\xb9\xb4\xe3\x3a\x56\x16\x95\x8e\x83\xb3\x38\xfb\x83\x4d\x38\xff\xe5\xb8\x98\x1c\x96\x2e\x12\x37\x69\x1c\x6f\x89\x8f\xfe\x02\x00\x00\xff\xff\xa5\x47\x2e\x9b\x9b\x05\x00\x00")

func _004_status_enumsDownSqlBytes() ([]byte, error) {
	return bindataRead(
		__004_status_enumsDownSql,
		"004_status_enums.down.sql",
	)
}

func _004_status_enumsDownSql() (*asset, error) {
	bytes, err := _004_status_enumsDownSqlBytes()
	if err != nil {
		return nil, err
	}

	info := bindataFileInfo{name: "004_status_enums.down.sql", size: 1435, mode: os.FileMode(420), modTime: time.Unix(1633025394, 0)}
	a := &asset{bytes: bytes, info: info}
	return a, nil
}

var __004_status_enumsUpSql = []byte("\x1f\x8b\x08\x00\x00\x00\x00\x00\x00\xff\xa4\x93\x5d\x6b\xab\x30\x18\xc7\xef\xfd\x14\xcf\x9d\xe7\xc0\xb9\x38\xe7\xec\xe5\x46\x0a\xb3\x35\x6c\x05\x8d\xa2\x91\x31\x18\x48\x66\x43\x57\xda\xc6\x2e\x51\xc6\xbe\xfd\xf0\xa5\xd6\xa6\xb5\x4d\xd8\x55\x4d\xff\xc9\x2f\x79\x92\xe7\x37\x45\x8f\x73\xec\x58\xd6\x2c\x46\x2e\x41\x40\x5e\x22\x04\xb2\x2c\x04\x5d\xb2\x4c\xb0\x8f\x8a\xc9\x32\x93\x25\x2d\x2b\x09\x6e\x02\x08\xa7\x01\xfc\xb2\x2b\xbe\xe6\xc5\x27\xb7\xff\x80\xfd\x46\xcb\xfc\x7d\xc5\x97\xf5\xf7\x4e\xb0\x1d\x15\xdd\x80\x56\x79\xb9\x2a\x78\x37\x5a\x30\xba\xc9\xb6\x74\xdd\x0d\x65\x95\xe7\x4c\xca\xfa\x93\x09\x51\x08\xfb\xb7\x63\x59\xae\x4f\x50\x0c\xc4\x9d\xfa\x27\x47\x90\xe0\x7a\x1e\xcc\x42\x3f\x0d\x30\xb4\xc7\xc9\x18\xaf\xb6\x23\x47\x75\x2c\x2b\x8d\xbc\xba\x9e\x13\x4e\x82\xc8\x11\x60\x02\x7d\x35\xf0\xfc\x84\x62\xd4\xa5\x30\x81\xbf\x8e\x09\xa5\xbf\x08\x15\xf3\xcf\x08\x73\xb8\x43\x95\xf3\xdf\x88\x33\xb8\x7e\x15\x74\x63\x04\x1a\xbe\x9c\x4a\xba\x35\x22\xed\x1f\x5d\xa5\xdc\x19\x51\xda\x7e\x51\x19\xf7\xd7\xfa\xc7\x8b\xc3\xe8\xb8\x81\xae\xad\x88\x11\x76\x03\x74\xae\xe9\x48\xa8\x89\x68\xc3\x23\x42\x53\x12\x0e\x09\xe0\xd4\xf7\x15\xef\x9a\x16\xba\x68\xdb\xcf\x0c\x9b\x85\x41\x80\x30\x81\x10\x9f\xd9\x6f\x9e\x00\xb2\x1f\xea\xfa\x5e\x79\xf3\x83\xe9\x96\x41\xd2\x96\x14\xd1\xaf\x4d\x41\x17\x49\x33\xd5\x56\xca\x6e\x30\x6c\x54\xd1\xe1\x2e\x07\x31\xf7\x8b\x0c\x7c\xec\x03\x47\x03\x32\xee\xd1\x20\xd2\x01\x5d\x10\x69\x98\xe9\xa0\x2e\xa9\xd4\x84\xd0\x85\x3a\xb0\x31\x9b\xfa\x40\x07\x72\x5e\xa6\xee\xef\x91\x67\xbe\x6a\xd2\x7e\xa2\xb9\x40\x7d\x27\x69\x78\x13\x06\xc1\x9c\x38\xd6\x77\x00\x00\x00\xff\xff\x23\x54\x6f\xf6\xc0\x06\x00\x00")

func _004_status_enumsUpSqlBytes() ([]byte, error) {
	return bindataRead(
		__004_status_enumsUpSql,
		"004_status_enums.up.sql",
	)
}

func _004_status_enumsUpSql() (*asset, error) {
	bytes, err := _004_status_enumsUpSqlBytes()
	if err != nil {
		return nil, err
	}

	info := bindataFileInfo{name: "004_status_enums.up.sql", size: 1728, mode: os.FileMode(420), modTime: time.Unix(1633031955, 0)}
>>>>>>> e87439e0
	a := &asset{bytes: bytes, info: info}
	return a, nil
}

// Asset loads and returns the asset for the given name.
// It returns an error if the asset could not be found or
// could not be loaded.
func Asset(name string) ([]byte, error) {
	cannonicalName := strings.Replace(name, "\\", "/", -1)
	if f, ok := _bindata[cannonicalName]; ok {
		a, err := f()
		if err != nil {
			return nil, fmt.Errorf("Asset %s can't read by error: %v", name, err)
		}
		return a.bytes, nil
	}
	return nil, fmt.Errorf("Asset %s not found", name)
}

// MustAsset is like Asset but panics when Asset would return an error.
// It simplifies safe initialization of global variables.
func MustAsset(name string) []byte {
	a, err := Asset(name)
	if err != nil {
		panic("asset: Asset(" + name + "): " + err.Error())
	}

	return a
}

// AssetInfo loads and returns the asset info for the given name.
// It returns an error if the asset could not be found or
// could not be loaded.
func AssetInfo(name string) (os.FileInfo, error) {
	cannonicalName := strings.Replace(name, "\\", "/", -1)
	if f, ok := _bindata[cannonicalName]; ok {
		a, err := f()
		if err != nil {
			return nil, fmt.Errorf("AssetInfo %s can't read by error: %v", name, err)
		}
		return a.info, nil
	}
	return nil, fmt.Errorf("AssetInfo %s not found", name)
}

// AssetNames returns the names of the assets.
func AssetNames() []string {
	names := make([]string, 0, len(_bindata))
	for name := range _bindata {
		names = append(names, name)
	}
	return names
}

// _bindata is a table, holding each asset generator, mapped to its name.
var _bindata = map[string]func() (*asset, error){
<<<<<<< HEAD
	"001_init.down.sql":   _001_initDownSql,
	"001_init.up.sql":     _001_initUpSql,
	"002_rw.down.sql":     _002_rwDownSql,
	"002_rw.up.sql":       _002_rwUpSql,
	"003_deals_pk.up.sql": _003_deals_pkUpSql,
=======
	"001_init.down.sql":         _001_initDownSql,
	"001_init.up.sql":           _001_initUpSql,
	"002_rw.down.sql":           _002_rwDownSql,
	"002_rw.up.sql":             _002_rwUpSql,
	"003_providers.down.sql":    _003_providersDownSql,
	"003_providers.up.sql":      _003_providersUpSql,
	"004_status_enums.down.sql": _004_status_enumsDownSql,
	"004_status_enums.up.sql":   _004_status_enumsUpSql,
>>>>>>> e87439e0
}

// AssetDir returns the file names below a certain
// directory embedded in the file by go-bindata.
// For example if you run go-bindata on data/... and data contains the
// following hierarchy:
//     data/
//       foo.txt
//       img/
//         a.png
//         b.png
// then AssetDir("data") would return []string{"foo.txt", "img"}
// AssetDir("data/img") would return []string{"a.png", "b.png"}
// AssetDir("foo.txt") and AssetDir("notexist") would return an error
// AssetDir("") will return []string{"data"}.
func AssetDir(name string) ([]string, error) {
	node := _bintree
	if len(name) != 0 {
		cannonicalName := strings.Replace(name, "\\", "/", -1)
		pathList := strings.Split(cannonicalName, "/")
		for _, p := range pathList {
			node = node.Children[p]
			if node == nil {
				return nil, fmt.Errorf("Asset %s not found", name)
			}
		}
	}
	if node.Func != nil {
		return nil, fmt.Errorf("Asset %s not found", name)
	}
	rv := make([]string, 0, len(node.Children))
	for childName := range node.Children {
		rv = append(rv, childName)
	}
	return rv, nil
}

type bintree struct {
	Func     func() (*asset, error)
	Children map[string]*bintree
}

var _bintree = &bintree{nil, map[string]*bintree{
<<<<<<< HEAD
	"001_init.down.sql":   &bintree{_001_initDownSql, map[string]*bintree{}},
	"001_init.up.sql":     &bintree{_001_initUpSql, map[string]*bintree{}},
	"002_rw.down.sql":     &bintree{_002_rwDownSql, map[string]*bintree{}},
	"002_rw.up.sql":       &bintree{_002_rwUpSql, map[string]*bintree{}},
	"003_deals_pk.up.sql": &bintree{_003_deals_pkUpSql, map[string]*bintree{}},
=======
	"001_init.down.sql":         &bintree{_001_initDownSql, map[string]*bintree{}},
	"001_init.up.sql":           &bintree{_001_initUpSql, map[string]*bintree{}},
	"002_rw.down.sql":           &bintree{_002_rwDownSql, map[string]*bintree{}},
	"002_rw.up.sql":             &bintree{_002_rwUpSql, map[string]*bintree{}},
	"003_providers.down.sql":    &bintree{_003_providersDownSql, map[string]*bintree{}},
	"003_providers.up.sql":      &bintree{_003_providersUpSql, map[string]*bintree{}},
	"004_status_enums.down.sql": &bintree{_004_status_enumsDownSql, map[string]*bintree{}},
	"004_status_enums.up.sql":   &bintree{_004_status_enumsUpSql, map[string]*bintree{}},
>>>>>>> e87439e0
}}

// RestoreAsset restores an asset under the given directory
func RestoreAsset(dir, name string) error {
	data, err := Asset(name)
	if err != nil {
		return err
	}
	info, err := AssetInfo(name)
	if err != nil {
		return err
	}
	err = os.MkdirAll(_filePath(dir, filepath.Dir(name)), os.FileMode(0755))
	if err != nil {
		return err
	}
	err = ioutil.WriteFile(_filePath(dir, name), data, info.Mode())
	if err != nil {
		return err
	}
	err = os.Chtimes(_filePath(dir, name), info.ModTime(), info.ModTime())
	if err != nil {
		return err
	}
	return nil
}

// RestoreAssets restores an asset under the given directory recursively
func RestoreAssets(dir, name string) error {
	children, err := AssetDir(name)
	// File
	if err != nil {
		return RestoreAsset(dir, name)
	}
	// Dir
	for _, child := range children {
		err = RestoreAssets(dir, filepath.Join(name, child))
		if err != nil {
			return err
		}
	}
	return nil
}

func _filePath(dir, name string) string {
	cannonicalName := strings.Replace(name, "\\", "/", -1)
	return filepath.Join(append([]string{dir}, strings.Split(cannonicalName, "/")...)...)
}<|MERGE_RESOLUTION|>--- conflicted
+++ resolved
@@ -5,14 +5,11 @@
 // migrations/001_init.up.sql
 // migrations/002_rw.down.sql
 // migrations/002_rw.up.sql
-<<<<<<< HEAD
 // migrations/003_deals_pk.up.sql
-=======
 // migrations/003_providers.down.sql
 // migrations/003_providers.up.sql
 // migrations/004_status_enums.down.sql
 // migrations/004_status_enums.up.sql
->>>>>>> e87439e0
 package migrations
 
 import (
@@ -169,7 +166,6 @@
 	return a, nil
 }
 
-<<<<<<< HEAD
 var __003_deals_pkUpSql = []byte("\x1f\x8b\x08\x00\x00\x00\x00\x00\x00\xff\xd2\xa5\x08\x70\xe9\xea\x2a\xa4\xa4\x26\xe6\x14\x73\x51\x68\x8e\x02\xc8\xa4\xc4\x94\x14\x85\x44\x85\x82\xa2\xcc\xdc\xc4\xa2\x4a\x85\xec\xd4\x4a\x2e\x47\x9f\x10\xd7\x20\x85\x10\x47\x27\x1f\x57\xa8\x3d\x8e\x2e\x2e\x0a\xce\xfe\x7e\xc1\x21\x41\x8e\x9e\x7e\x21\x10\xc1\xf8\x02\x90\xda\x80\x20\x4f\x5f\xc7\xa0\x48\x05\x6f\xd7\x48\x05\x8d\xe2\x92\xfc\xa2\xc4\xf4\xd4\xf8\x82\xa2\xfc\xb2\xcc\x94\xd4\xa2\xf8\xcc\x14\x1d\x85\xc4\xd2\xe4\x92\xcc\xfc\xbc\xf8\xcc\x14\x4d\x6b\x2e\x40\x00\x00\x00\xff\xff\x24\xe1\xb9\x5b\xf9\x00\x00\x00")
 
 func _003_deals_pkUpSqlBytes() ([]byte, error) {
@@ -181,7 +177,15 @@
 
 func _003_deals_pkUpSql() (*asset, error) {
 	bytes, err := _003_deals_pkUpSqlBytes()
-=======
+	if err != nil {
+		return nil, err
+	}
+
+	info := bindataFileInfo{name: "003_deals_pk.up.sql", size: 249, mode: os.FileMode(420), modTime: time.Unix(1633542735, 0)}
+	a := &asset{bytes: bytes, info: info}
+	return a, nil
+}
+
 var __003_providersDownSql = []byte("\x1f\x8b\x08\x00\x00\x00\x00\x00\x00\xff\x72\xf4\x09\x71\x0d\x52\x08\x71\x74\xf2\x71\x55\x48\x4a\x2c\x49\xce\x48\x2d\x56\x70\x09\xf2\x0f\x50\x70\xf6\xf7\x09\xf5\xf5\x53\x28\x28\xca\x2f\xcb\x4c\x49\x2d\x2a\xb6\xe6\x02\x04\x00\x00\xff\xff\x21\xd6\x22\x59\x2b\x00\x00\x00")
 
 func _003_providersDownSqlBytes() ([]byte, error) {
@@ -193,15 +197,11 @@
 
 func _003_providersDownSql() (*asset, error) {
 	bytes, err := _003_providersDownSqlBytes()
->>>>>>> e87439e0
-	if err != nil {
-		return nil, err
-	}
-
-<<<<<<< HEAD
-	info := bindataFileInfo{name: "003_deals_pk.up.sql", size: 249, mode: os.FileMode(420), modTime: time.Unix(1632427408, 0)}
-=======
-	info := bindataFileInfo{name: "003_providers.down.sql", size: 43, mode: os.FileMode(420), modTime: time.Unix(1632947310, 0)}
+	if err != nil {
+		return nil, err
+	}
+
+	info := bindataFileInfo{name: "003_providers.down.sql", size: 43, mode: os.FileMode(420), modTime: time.Unix(1633543228, 0)}
 	a := &asset{bytes: bytes, info: info}
 	return a, nil
 }
@@ -221,7 +221,7 @@
 		return nil, err
 	}
 
-	info := bindataFileInfo{name: "003_providers.up.sql", size: 63, mode: os.FileMode(420), modTime: time.Unix(1632947310, 0)}
+	info := bindataFileInfo{name: "003_providers.up.sql", size: 63, mode: os.FileMode(420), modTime: time.Unix(1633543228, 0)}
 	a := &asset{bytes: bytes, info: info}
 	return a, nil
 }
@@ -241,7 +241,7 @@
 		return nil, err
 	}
 
-	info := bindataFileInfo{name: "004_status_enums.down.sql", size: 1435, mode: os.FileMode(420), modTime: time.Unix(1633025394, 0)}
+	info := bindataFileInfo{name: "004_status_enums.down.sql", size: 1435, mode: os.FileMode(420), modTime: time.Unix(1633543228, 0)}
 	a := &asset{bytes: bytes, info: info}
 	return a, nil
 }
@@ -261,8 +261,7 @@
 		return nil, err
 	}
 
-	info := bindataFileInfo{name: "004_status_enums.up.sql", size: 1728, mode: os.FileMode(420), modTime: time.Unix(1633031955, 0)}
->>>>>>> e87439e0
+	info := bindataFileInfo{name: "004_status_enums.up.sql", size: 1728, mode: os.FileMode(420), modTime: time.Unix(1633543228, 0)}
 	a := &asset{bytes: bytes, info: info}
 	return a, nil
 }
@@ -319,22 +318,15 @@
 
 // _bindata is a table, holding each asset generator, mapped to its name.
 var _bindata = map[string]func() (*asset, error){
-<<<<<<< HEAD
-	"001_init.down.sql":   _001_initDownSql,
-	"001_init.up.sql":     _001_initUpSql,
-	"002_rw.down.sql":     _002_rwDownSql,
-	"002_rw.up.sql":       _002_rwUpSql,
-	"003_deals_pk.up.sql": _003_deals_pkUpSql,
-=======
 	"001_init.down.sql":         _001_initDownSql,
 	"001_init.up.sql":           _001_initUpSql,
 	"002_rw.down.sql":           _002_rwDownSql,
 	"002_rw.up.sql":             _002_rwUpSql,
+	"003_deals_pk.up.sql":       _003_deals_pkUpSql,
 	"003_providers.down.sql":    _003_providersDownSql,
 	"003_providers.up.sql":      _003_providersUpSql,
 	"004_status_enums.down.sql": _004_status_enumsDownSql,
 	"004_status_enums.up.sql":   _004_status_enumsUpSql,
->>>>>>> e87439e0
 }
 
 // AssetDir returns the file names below a certain
@@ -378,22 +370,15 @@
 }
 
 var _bintree = &bintree{nil, map[string]*bintree{
-<<<<<<< HEAD
-	"001_init.down.sql":   &bintree{_001_initDownSql, map[string]*bintree{}},
-	"001_init.up.sql":     &bintree{_001_initUpSql, map[string]*bintree{}},
-	"002_rw.down.sql":     &bintree{_002_rwDownSql, map[string]*bintree{}},
-	"002_rw.up.sql":       &bintree{_002_rwUpSql, map[string]*bintree{}},
-	"003_deals_pk.up.sql": &bintree{_003_deals_pkUpSql, map[string]*bintree{}},
-=======
 	"001_init.down.sql":         &bintree{_001_initDownSql, map[string]*bintree{}},
 	"001_init.up.sql":           &bintree{_001_initUpSql, map[string]*bintree{}},
 	"002_rw.down.sql":           &bintree{_002_rwDownSql, map[string]*bintree{}},
 	"002_rw.up.sql":             &bintree{_002_rwUpSql, map[string]*bintree{}},
+	"003_deals_pk.up.sql":       &bintree{_003_deals_pkUpSql, map[string]*bintree{}},
 	"003_providers.down.sql":    &bintree{_003_providersDownSql, map[string]*bintree{}},
 	"003_providers.up.sql":      &bintree{_003_providersUpSql, map[string]*bintree{}},
 	"004_status_enums.down.sql": &bintree{_004_status_enumsDownSql, map[string]*bintree{}},
 	"004_status_enums.up.sql":   &bintree{_004_status_enumsUpSql, map[string]*bintree{}},
->>>>>>> e87439e0
 }}
 
 // RestoreAsset restores an asset under the given directory
