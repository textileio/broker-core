// Code generated by go-bindata. (@generated) DO NOT EDIT.

 //Package migrations generated by go-bindata.// sources:
// migrations/001_init.down.sql
// migrations/001_init.up.sql
// migrations/002_bids_support_calculating_rates.down.sql
// migrations/002_bids_support_calculating_rates.up.sql
// migrations/003_auctions_add_client_address.down.sql
// migrations/003_auctions_add_client_address.up.sql
// migrations/004_bids_add_won_reason.down.sql
// migrations/004_bids_add_won_reason.up.sql
// migrations/005_auctions_add_providers.down.sql
// migrations/005_auctions_add_providers.up.sql
package migrations

import (
	"bytes"
	"compress/gzip"
	"fmt"
	"io"
	"io/ioutil"
	"os"
	"path/filepath"
	"strings"
	"time"
)

func bindataRead(data []byte, name string) ([]byte, error) {
	gz, err := gzip.NewReader(bytes.NewBuffer(data))
	if err != nil {
		return nil, fmt.Errorf("read %q: %v", name, err)
	}

	var buf bytes.Buffer
	_, err = io.Copy(&buf, gz)
	clErr := gz.Close()

	if err != nil {
		return nil, fmt.Errorf("read %q: %v", name, err)
	}
	if clErr != nil {
		return nil, err
	}

	return buf.Bytes(), nil
}

type asset struct {
	bytes []byte
	info  os.FileInfo
}

type bindataFileInfo struct {
	name    string
	size    int64
	mode    os.FileMode
	modTime time.Time
}

// Name return file name
func (fi bindataFileInfo) Name() string {
	return fi.name
}

// Size return file size
func (fi bindataFileInfo) Size() int64 {
	return fi.size
}

// Mode return file mode
func (fi bindataFileInfo) Mode() os.FileMode {
	return fi.mode
}

// ModTime return file modify time
func (fi bindataFileInfo) ModTime() time.Time {
	return fi.modTime
}

// IsDir return file whether a directory
func (fi bindataFileInfo) IsDir() bool {
	return fi.mode&os.ModeDir != 0
}

// Sys return file is sys mode
func (fi bindataFileInfo) Sys() interface{} {
	return nil
}

var __001_initDownSql = []byte("\x1f\x8b\x08\x00\x00\x00\x00\x00\x00\xff\x72\x09\xf2\x0f\x50\x08\x71\x74\xf2\x71\x55\x48\xca\x4c\x29\xb6\xe6\x42\x12\x48\x2c\x4d\x2e\xc9\xcc\xcf\x2b\xb6\xe6\x02\x04\x00\x00\xff\xff\x2b\x30\x85\x77\x26\x00\x00\x00")

func _001_initDownSqlBytes() ([]byte, error) {
	return bindataRead(
		__001_initDownSql,
		"001_init.down.sql",
	)
}

func _001_initDownSql() (*asset, error) {
	bytes, err := _001_initDownSqlBytes()
	if err != nil {
		return nil, err
	}

	info := bindataFileInfo{name: "001_init.down.sql", size: 38, mode: os.FileMode(420), modTime: time.Unix(1630006425, 0)}
	a := &asset{bytes: bytes, info: info}
	return a, nil
}

var __001_initUpSql = []byte("\x1f\x8b\x08\x00\x00\x00\x00\x00\x00\xff\x9c\x53\x5d\x8f\xda\x30\x10\x7c\xcf\xaf\xd8\xb7\x03\xa9\xff\x80\xa7\xc0\x99\x53\xd4\x90\x9c\x82\x91\x38\x55\x95\xb5\x89\x17\xce\x3a\x0b\x47\xb6\x43\x8f\x56\xfd\xef\x55\x12\x8e\xaf\x10\x40\x7d\xdd\x99\x1d\xaf\x77\x67\x26\x19\x0b\x39\x03\x1e\x8e\x63\x06\xd1\x14\x92\x94\x03\x5b\x46\x73\x3e\x07\xac\x0a\xaf\xcc\xc6\xc1\x20\x00\x00\x50\x12\x3c\x7d\x7a\x78\xcd\xa2\x59\x98\xbd\xc1\x77\xf6\xf6\xad\x01\x72\xf4\xc5\xbb\xf8\x82\x6b\x81\x64\x11\xc7\x2d\x26\x09\xb5\x70\xea\x37\x41\xae\xd6\x6a\x73\x15\x96\x95\xc5\xfa\xa1\x1b\x14\x4b\xa5\x56\x45\xcb\xea\xa1\x6c\xc9\xaa\x95\x22\x09\xb9\x31\x9a\x70\x73\xc1\x59\x29\x2d\xa8\x34\xc5\xbb\x90\x84\x52\xab\x4d\xcf\x44\xf4\x59\xe8\x4a\x92\x14\xce\x1b\x8b\x6b\x12\xa5\x35\x5b\x25\xc9\xba\xe6\x7b\x3f\x7e\x1e\xf8\xf0\xcc\xa6\xe1\x22\xe6\xf0\xf4\xe7\xef\x53\xdb\x5c\xe2\x4e\x1b\x94\xa2\xb8\xbe\x8c\x02\xad\xa8\xac\x3e\x87\x8e\x32\x4f\x47\x96\x2a\x57\xae\xab\xd2\x4f\x45\x29\x1f\x1a\xd0\x79\xf4\x95\xbb\x36\x1b\x59\x6b\xac\x28\xb0\x72\x74\xe7\xd1\xdb\xe7\x72\x1e\xad\x27\x29\xd0\x03\x8f\x66\x6c\xce\xc3\xd9\x6b\x57\x6b\xb2\xc8\x32\x96\x70\x71\xa0\xb4\xcd\x55\x29\xf1\x3f\x9a\x9b\xde\xe1\x28\xd8\x7b\x39\x4a\x9e\xd9\xb2\xc7\xcb\xe2\x8a\x0f\xd2\xe4\x00\x0f\xba\xf0\x83\xba\xfb\xcd\x9e\x6a\xb5\xa5\xe1\x28\x08\x82\x1b\x29\xcb\x95\xbc\x9b\xb0\xbd\x64\x9d\x31\xce\x96\xfc\x62\xe5\xbf\x50\x6b\xf2\x8d\x07\x84\x53\x6b\xc8\x77\x9e\xb0\x73\x96\x73\x37\xf7\x48\xe5\x4a\xf6\x83\xe8\x3e\x44\x69\x55\x41\x30\x8e\x5e\xa2\xe4\x12\xfe\x0a\xa0\xb8\xc3\x6b\x1c\xd2\x2e\xf9\x3a\x61\x85\xce\x0b\x4b\xde\x2a\xda\xa2\x86\x71\x9a\xc6\x2c\x4c\xba\x3e\x98\x86\xf1\x9c\xb5\x2d\x96\x0a\x52\xdb\x3e\xe7\xec\xd7\x64\x36\x67\xf0\x3e\xb2\xd6\x94\xc6\xa1\x3e\xa4\xad\x5b\x16\x92\xb4\xda\x92\xbd\x90\xef\x27\xee\x44\x93\xa6\x13\xb9\x49\x9a\xcc\x79\x16\xd6\x7f\x5d\x7d\x88\x93\x73\x4e\xd3\x8c\x45\x2f\x49\x7d\xea\xc1\xb1\x3c\x84\x8c\x4d\x59\xc6\x92\x09\x3b\x5a\x6c\xa0\xe4\xf0\x01\xa7\xd7\x7e\x3a\x7d\x21\x4d\x9a\xd2\xa9\xfa\x28\xf8\x17\x00\x00\xff\xff\xa7\x9e\x55\x6c\xf6\x05\x00\x00")

func _001_initUpSqlBytes() ([]byte, error) {
	return bindataRead(
		__001_initUpSql,
		"001_init.up.sql",
	)
}

func _001_initUpSql() (*asset, error) {
	bytes, err := _001_initUpSqlBytes()
	if err != nil {
		return nil, err
	}

	info := bindataFileInfo{name: "001_init.up.sql", size: 1526, mode: os.FileMode(420), modTime: time.Unix(1630006425, 0)}
	a := &asset{bytes: bytes, info: info}
	return a, nil
}

var __002_bids_support_calculating_ratesDownSql = []byte("\x1f\x8b\x08\x00\x00\x00\x00\x00\x00\xff\x72\xf4\x09\x71\x0d\x52\x08\x71\x74\xf2\x71\x55\x48\xca\x4c\x29\x56\x70\x09\xf2\x0f\x50\x70\xf6\xf7\x09\xf5\xf5\x53\x48\x49\x4d\xcc\x89\x4f\xce\xcf\x4b\xcb\x2c\xca\x4d\x4d\x89\x4f\x2c\xb1\xe6\x02\x4b\x7b\xfa\xb9\xb8\x46\x28\x78\xba\x29\xb8\x46\x78\x06\x87\x04\x83\x35\xc6\x17\xa5\x26\xa7\x66\x96\x41\x95\x01\x02\x00\x00\xff\xff\xc6\x11\xea\x17\x57\x00\x00\x00")

func _002_bids_support_calculating_ratesDownSqlBytes() ([]byte, error) {
	return bindataRead(
		__002_bids_support_calculating_ratesDownSql,
		"002_bids_support_calculating_rates.down.sql",
	)
}

func _002_bids_support_calculating_ratesDownSql() (*asset, error) {
	bytes, err := _002_bids_support_calculating_ratesDownSqlBytes()
	if err != nil {
		return nil, err
	}

<<<<<<< HEAD
	info := bindataFileInfo{name: "002_bids_support_calculating_rates.down.sql", size: 87, mode: os.FileMode(420), modTime: time.Unix(1632421151, 0)}
=======
	info := bindataFileInfo{name: "002_bids_support_calculating_rates.down.sql", size: 87, mode: os.FileMode(420), modTime: time.Unix(1632754344, 0)}
>>>>>>> e87439e0
	a := &asset{bytes: bytes, info: info}
	return a, nil
}

var __002_bids_support_calculating_ratesUpSql = []byte("\x1f\x8b\x08\x00\x00\x00\x00\x00\x00\xff\x72\xf4\x09\x71\x0d\x52\x08\x71\x74\xf2\x71\x55\x48\xca\x4c\x29\x56\x70\x74\x71\x51\x70\xf6\xf7\x09\xf5\xf5\x53\x48\x49\x4d\xcc\x89\x4f\xce\xcf\x4b\xcb\x2c\xca\x4d\x4d\x89\x4f\x2c\x51\x08\xf1\xf4\x75\x0d\x0e\x71\xf4\x0d\xb0\xe6\x72\x0e\x72\x75\x0c\x71\x55\xf0\xf4\x73\x71\x8d\x50\xf0\x74\x53\xf0\xf3\x0f\x51\x70\x8d\xf0\x0c\x0e\x09\x06\x9b\x13\x5f\x94\x9a\x9c\x9a\x59\x06\xd1\xe6\xef\x07\x16\xd3\x40\x12\xd3\xb4\xe6\x02\x04\x00\x00\xff\xff\x12\x02\x30\xf1\x7b\x00\x00\x00")

func _002_bids_support_calculating_ratesUpSqlBytes() ([]byte, error) {
	return bindataRead(
		__002_bids_support_calculating_ratesUpSql,
		"002_bids_support_calculating_rates.up.sql",
	)
}

func _002_bids_support_calculating_ratesUpSql() (*asset, error) {
	bytes, err := _002_bids_support_calculating_ratesUpSqlBytes()
	if err != nil {
		return nil, err
	}

	info := bindataFileInfo{name: "002_bids_support_calculating_rates.up.sql", size: 123, mode: os.FileMode(420), modTime: time.Unix(1632421151, 0)}
	a := &asset{bytes: bytes, info: info}
	return a, nil
}

var __003_auctions_add_client_addressDownSql = []byte("\x1f\x8b\x08\x00\x00\x00\x00\x00\x00\xff\x72\xf4\x09\x71\x0d\x52\x08\x71\x74\xf2\x71\x55\x48\x2c\x4d\x2e\xc9\xcc\xcf\x2b\x56\x70\x09\xf2\x0f\x50\x70\xf6\xf7\x09\xf5\xf5\x53\x48\xce\xc9\x4c\xcd\x2b\x89\x4f\x4c\x49\x29\x4a\x2d\x2e\xb6\xe6\x02\x04\x00\x00\xff\xff\x9e\xb9\x90\xbb\x31\x00\x00\x00")

func _003_auctions_add_client_addressDownSqlBytes() ([]byte, error) {
	return bindataRead(
		__003_auctions_add_client_addressDownSql,
		"003_auctions_add_client_address.down.sql",
	)
}

func _003_auctions_add_client_addressDownSql() (*asset, error) {
	bytes, err := _003_auctions_add_client_addressDownSqlBytes()
	if err != nil {
		return nil, err
	}

<<<<<<< HEAD
	info := bindataFileInfo{name: "003_auctions_add_client_address.down.sql", size: 49, mode: os.FileMode(420), modTime: time.Unix(1632421151, 0)}
=======
	info := bindataFileInfo{name: "003_auctions_add_client_address.down.sql", size: 49, mode: os.FileMode(420), modTime: time.Unix(1632754344, 0)}
>>>>>>> e87439e0
	a := &asset{bytes: bytes, info: info}
	return a, nil
}

var __003_auctions_add_client_addressUpSql = []byte("\x1f\x8b\x08\x00\x00\x00\x00\x00\x00\xff\x72\x72\x75\xf7\xf4\xb3\xe6\x72\xf4\x09\x71\x0d\x52\x08\x71\x74\xf2\x71\x55\x48\x2c\x4d\x2e\xc9\xcc\xcf\x2b\x56\x70\x74\x71\x51\x70\xf6\xf7\x09\xf5\xf5\x53\x48\xce\xc9\x4c\xcd\x2b\x89\x4f\x4c\x49\x29\x4a\x2d\x2e\x56\x08\x71\x8d\x08\xb1\xe6\x0a\x0d\x70\x71\x0c\x41\x52\x1f\xec\x1a\x82\xae\xd0\x56\x41\x3d\xcd\xd0\xc4\xa4\x2a\xb5\xc0\x24\x3d\xb3\x24\xcb\xdc\xb8\xa8\xa8\x34\x2b\xc5\x38\xab\xdc\x2c\xb3\xa0\x28\x27\x2b\x33\xb9\xc2\xac\x2c\xc7\xa4\x3c\x29\x35\xb1\x2c\x53\x1d\x97\x33\xc0\x82\xd8\x1d\x02\xb2\xd2\xcf\x3f\x44\xc1\x2f\xd4\xc7\xc7\x9a\xcb\xd9\xdf\xd7\xd7\x33\xc4\x9a\x0b\x10\x00\x00\xff\xff\xa4\x28\x63\x82\xd5\x00\x00\x00")

func _003_auctions_add_client_addressUpSqlBytes() ([]byte, error) {
	return bindataRead(
		__003_auctions_add_client_addressUpSql,
		"003_auctions_add_client_address.up.sql",
	)
}

func _003_auctions_add_client_addressUpSql() (*asset, error) {
	bytes, err := _003_auctions_add_client_addressUpSqlBytes()
	if err != nil {
		return nil, err
	}

<<<<<<< HEAD
	info := bindataFileInfo{name: "003_auctions_add_client_address.up.sql", size: 213, mode: os.FileMode(420), modTime: time.Unix(1632421151, 0)}
=======
	info := bindataFileInfo{name: "003_auctions_add_client_address.up.sql", size: 213, mode: os.FileMode(420), modTime: time.Unix(1632754344, 0)}
	a := &asset{bytes: bytes, info: info}
	return a, nil
}

var __004_bids_add_won_reasonDownSql = []byte("\x1f\x8b\x08\x00\x00\x00\x00\x00\x00\xff\x72\xf4\x09\x71\x0d\x52\x08\x71\x74\xf2\x71\x55\x48\xca\x4c\x29\x56\x70\x09\xf2\x0f\x50\x70\xf6\xf7\x09\xf5\xf5\x53\x28\xcf\xcf\x8b\x2f\x4a\x4d\x2c\xce\xcf\xb3\xe6\xe2\x02\x04\x00\x00\xff\xff\xe1\xf7\x62\x2a\x2a\x00\x00\x00")

func _004_bids_add_won_reasonDownSqlBytes() ([]byte, error) {
	return bindataRead(
		__004_bids_add_won_reasonDownSql,
		"004_bids_add_won_reason.down.sql",
	)
}

func _004_bids_add_won_reasonDownSql() (*asset, error) {
	bytes, err := _004_bids_add_won_reasonDownSqlBytes()
	if err != nil {
		return nil, err
	}

	info := bindataFileInfo{name: "004_bids_add_won_reason.down.sql", size: 42, mode: os.FileMode(420), modTime: time.Unix(1632947310, 0)}
	a := &asset{bytes: bytes, info: info}
	return a, nil
}

var __004_bids_add_won_reasonUpSql = []byte("\x1f\x8b\x08\x00\x00\x00\x00\x00\x00\xff\x72\xf4\x09\x71\x0d\x52\x08\x71\x74\xf2\x71\x55\x48\xca\x4c\x29\x56\x70\x74\x71\x51\x70\xf6\xf7\x09\xf5\xf5\x53\x28\xcf\xcf\x8b\x2f\x4a\x4d\x2c\xce\xcf\x53\x08\x71\x8d\x08\xb1\xe6\x02\x04\x00\x00\xff\xff\x99\x5a\x93\xde\x2d\x00\x00\x00")

func _004_bids_add_won_reasonUpSqlBytes() ([]byte, error) {
	return bindataRead(
		__004_bids_add_won_reasonUpSql,
		"004_bids_add_won_reason.up.sql",
	)
}

func _004_bids_add_won_reasonUpSql() (*asset, error) {
	bytes, err := _004_bids_add_won_reasonUpSqlBytes()
	if err != nil {
		return nil, err
	}

	info := bindataFileInfo{name: "004_bids_add_won_reason.up.sql", size: 45, mode: os.FileMode(420), modTime: time.Unix(1632947310, 0)}
	a := &asset{bytes: bytes, info: info}
	return a, nil
}

var __005_auctions_add_providersDownSql = []byte("\x1f\x8b\x08\x00\x00\x00\x00\x00\x00\xff\x72\xf4\x09\x71\x0d\x52\x08\x71\x74\xf2\x71\x55\x48\x2c\x4d\x2e\xc9\xcc\xcf\x2b\x56\x70\x09\xf2\x0f\x50\x70\xf6\xf7\x09\xf5\xf5\x53\x28\x28\xca\x2f\xcb\x4c\x49\x2d\x2a\xb6\xe6\x02\x04\x00\x00\xff\xff\x35\xb4\x2f\x33\x2c\x00\x00\x00")

func _005_auctions_add_providersDownSqlBytes() ([]byte, error) {
	return bindataRead(
		__005_auctions_add_providersDownSql,
		"005_auctions_add_providers.down.sql",
	)
}

func _005_auctions_add_providersDownSql() (*asset, error) {
	bytes, err := _005_auctions_add_providersDownSqlBytes()
	if err != nil {
		return nil, err
	}

	info := bindataFileInfo{name: "005_auctions_add_providers.down.sql", size: 44, mode: os.FileMode(420), modTime: time.Unix(1633533430, 0)}
	a := &asset{bytes: bytes, info: info}
	return a, nil
}

var __005_auctions_add_providersUpSql = []byte("\x1f\x8b\x08\x00\x00\x00\x00\x00\x00\xff\x72\xf4\x09\x71\x0d\x52\x08\x71\x74\xf2\x71\x55\x48\x2c\x4d\x2e\xc9\xcc\xcf\x2b\x56\x70\x74\x71\x51\x70\xf6\xf7\x09\xf5\xf5\x53\x28\x28\xca\x2f\xcb\x4c\x49\x2d\x2a\x56\x08\x71\x8d\x08\x89\x8e\xb5\xe6\x02\x04\x00\x00\xff\xff\xb7\x08\x84\xce\x32\x00\x00\x00")

func _005_auctions_add_providersUpSqlBytes() ([]byte, error) {
	return bindataRead(
		__005_auctions_add_providersUpSql,
		"005_auctions_add_providers.up.sql",
	)
}

func _005_auctions_add_providersUpSql() (*asset, error) {
	bytes, err := _005_auctions_add_providersUpSqlBytes()
	if err != nil {
		return nil, err
	}

	info := bindataFileInfo{name: "005_auctions_add_providers.up.sql", size: 50, mode: os.FileMode(420), modTime: time.Unix(1633533430, 0)}
>>>>>>> e87439e0
	a := &asset{bytes: bytes, info: info}
	return a, nil
}

// Asset loads and returns the asset for the given name.
// It returns an error if the asset could not be found or
// could not be loaded.
func Asset(name string) ([]byte, error) {
	cannonicalName := strings.Replace(name, "\\", "/", -1)
	if f, ok := _bindata[cannonicalName]; ok {
		a, err := f()
		if err != nil {
			return nil, fmt.Errorf("Asset %s can't read by error: %v", name, err)
		}
		return a.bytes, nil
	}
	return nil, fmt.Errorf("Asset %s not found", name)
}

// MustAsset is like Asset but panics when Asset would return an error.
// It simplifies safe initialization of global variables.
func MustAsset(name string) []byte {
	a, err := Asset(name)
	if err != nil {
		panic("asset: Asset(" + name + "): " + err.Error())
	}

	return a
}

// AssetInfo loads and returns the asset info for the given name.
// It returns an error if the asset could not be found or
// could not be loaded.
func AssetInfo(name string) (os.FileInfo, error) {
	cannonicalName := strings.Replace(name, "\\", "/", -1)
	if f, ok := _bindata[cannonicalName]; ok {
		a, err := f()
		if err != nil {
			return nil, fmt.Errorf("AssetInfo %s can't read by error: %v", name, err)
		}
		return a.info, nil
	}
	return nil, fmt.Errorf("AssetInfo %s not found", name)
}

// AssetNames returns the names of the assets.
func AssetNames() []string {
	names := make([]string, 0, len(_bindata))
	for name := range _bindata {
		names = append(names, name)
	}
	return names
}

// _bindata is a table, holding each asset generator, mapped to its name.
var _bindata = map[string]func() (*asset, error){
	"001_init.down.sql":                           _001_initDownSql,
	"001_init.up.sql":                             _001_initUpSql,
	"002_bids_support_calculating_rates.down.sql": _002_bids_support_calculating_ratesDownSql,
	"002_bids_support_calculating_rates.up.sql":   _002_bids_support_calculating_ratesUpSql,
	"003_auctions_add_client_address.down.sql":    _003_auctions_add_client_addressDownSql,
	"003_auctions_add_client_address.up.sql":      _003_auctions_add_client_addressUpSql,
	"004_bids_add_won_reason.down.sql":            _004_bids_add_won_reasonDownSql,
	"004_bids_add_won_reason.up.sql":              _004_bids_add_won_reasonUpSql,
	"005_auctions_add_providers.down.sql":         _005_auctions_add_providersDownSql,
	"005_auctions_add_providers.up.sql":           _005_auctions_add_providersUpSql,
}

// AssetDir returns the file names below a certain
// directory embedded in the file by go-bindata.
// For example if you run go-bindata on data/... and data contains the
// following hierarchy:
//     data/
//       foo.txt
//       img/
//         a.png
//         b.png
// then AssetDir("data") would return []string{"foo.txt", "img"}
// AssetDir("data/img") would return []string{"a.png", "b.png"}
// AssetDir("foo.txt") and AssetDir("notexist") would return an error
// AssetDir("") will return []string{"data"}.
func AssetDir(name string) ([]string, error) {
	node := _bintree
	if len(name) != 0 {
		cannonicalName := strings.Replace(name, "\\", "/", -1)
		pathList := strings.Split(cannonicalName, "/")
		for _, p := range pathList {
			node = node.Children[p]
			if node == nil {
				return nil, fmt.Errorf("Asset %s not found", name)
			}
		}
	}
	if node.Func != nil {
		return nil, fmt.Errorf("Asset %s not found", name)
	}
	rv := make([]string, 0, len(node.Children))
	for childName := range node.Children {
		rv = append(rv, childName)
	}
	return rv, nil
}

type bintree struct {
	Func     func() (*asset, error)
	Children map[string]*bintree
}

var _bintree = &bintree{nil, map[string]*bintree{
	"001_init.down.sql":                           &bintree{_001_initDownSql, map[string]*bintree{}},
	"001_init.up.sql":                             &bintree{_001_initUpSql, map[string]*bintree{}},
	"002_bids_support_calculating_rates.down.sql": &bintree{_002_bids_support_calculating_ratesDownSql, map[string]*bintree{}},
	"002_bids_support_calculating_rates.up.sql":   &bintree{_002_bids_support_calculating_ratesUpSql, map[string]*bintree{}},
	"003_auctions_add_client_address.down.sql":    &bintree{_003_auctions_add_client_addressDownSql, map[string]*bintree{}},
	"003_auctions_add_client_address.up.sql":      &bintree{_003_auctions_add_client_addressUpSql, map[string]*bintree{}},
	"004_bids_add_won_reason.down.sql":            &bintree{_004_bids_add_won_reasonDownSql, map[string]*bintree{}},
	"004_bids_add_won_reason.up.sql":              &bintree{_004_bids_add_won_reasonUpSql, map[string]*bintree{}},
	"005_auctions_add_providers.down.sql":         &bintree{_005_auctions_add_providersDownSql, map[string]*bintree{}},
	"005_auctions_add_providers.up.sql":           &bintree{_005_auctions_add_providersUpSql, map[string]*bintree{}},
}}

// RestoreAsset restores an asset under the given directory
func RestoreAsset(dir, name string) error {
	data, err := Asset(name)
	if err != nil {
		return err
	}
	info, err := AssetInfo(name)
	if err != nil {
		return err
	}
	err = os.MkdirAll(_filePath(dir, filepath.Dir(name)), os.FileMode(0755))
	if err != nil {
		return err
	}
	err = ioutil.WriteFile(_filePath(dir, name), data, info.Mode())
	if err != nil {
		return err
	}
	err = os.Chtimes(_filePath(dir, name), info.ModTime(), info.ModTime())
	if err != nil {
		return err
	}
	return nil
}

// RestoreAssets restores an asset under the given directory recursively
func RestoreAssets(dir, name string) error {
	children, err := AssetDir(name)
	// File
	if err != nil {
		return RestoreAsset(dir, name)
	}
	// Dir
	for _, child := range children {
		err = RestoreAssets(dir, filepath.Join(name, child))
		if err != nil {
			return err
		}
	}
	return nil
}

func _filePath(dir, name string) string {
	cannonicalName := strings.Replace(name, "\\", "/", -1)
	return filepath.Join(append([]string{dir}, strings.Split(cannonicalName, "/")...)...)
}<|MERGE_RESOLUTION|>--- conflicted
+++ resolved
@@ -142,11 +142,7 @@
 		return nil, err
 	}
 
-<<<<<<< HEAD
-	info := bindataFileInfo{name: "002_bids_support_calculating_rates.down.sql", size: 87, mode: os.FileMode(420), modTime: time.Unix(1632421151, 0)}
-=======
 	info := bindataFileInfo{name: "002_bids_support_calculating_rates.down.sql", size: 87, mode: os.FileMode(420), modTime: time.Unix(1632754344, 0)}
->>>>>>> e87439e0
 	a := &asset{bytes: bytes, info: info}
 	return a, nil
 }
@@ -186,11 +182,7 @@
 		return nil, err
 	}
 
-<<<<<<< HEAD
-	info := bindataFileInfo{name: "003_auctions_add_client_address.down.sql", size: 49, mode: os.FileMode(420), modTime: time.Unix(1632421151, 0)}
-=======
 	info := bindataFileInfo{name: "003_auctions_add_client_address.down.sql", size: 49, mode: os.FileMode(420), modTime: time.Unix(1632754344, 0)}
->>>>>>> e87439e0
 	a := &asset{bytes: bytes, info: info}
 	return a, nil
 }
@@ -210,9 +202,6 @@
 		return nil, err
 	}
 
-<<<<<<< HEAD
-	info := bindataFileInfo{name: "003_auctions_add_client_address.up.sql", size: 213, mode: os.FileMode(420), modTime: time.Unix(1632421151, 0)}
-=======
 	info := bindataFileInfo{name: "003_auctions_add_client_address.up.sql", size: 213, mode: os.FileMode(420), modTime: time.Unix(1632754344, 0)}
 	a := &asset{bytes: bytes, info: info}
 	return a, nil
@@ -233,7 +222,7 @@
 		return nil, err
 	}
 
-	info := bindataFileInfo{name: "004_bids_add_won_reason.down.sql", size: 42, mode: os.FileMode(420), modTime: time.Unix(1632947310, 0)}
+	info := bindataFileInfo{name: "004_bids_add_won_reason.down.sql", size: 42, mode: os.FileMode(420), modTime: time.Unix(1633543228, 0)}
 	a := &asset{bytes: bytes, info: info}
 	return a, nil
 }
@@ -253,7 +242,7 @@
 		return nil, err
 	}
 
-	info := bindataFileInfo{name: "004_bids_add_won_reason.up.sql", size: 45, mode: os.FileMode(420), modTime: time.Unix(1632947310, 0)}
+	info := bindataFileInfo{name: "004_bids_add_won_reason.up.sql", size: 45, mode: os.FileMode(420), modTime: time.Unix(1633543228, 0)}
 	a := &asset{bytes: bytes, info: info}
 	return a, nil
 }
@@ -273,7 +262,7 @@
 		return nil, err
 	}
 
-	info := bindataFileInfo{name: "005_auctions_add_providers.down.sql", size: 44, mode: os.FileMode(420), modTime: time.Unix(1633533430, 0)}
+	info := bindataFileInfo{name: "005_auctions_add_providers.down.sql", size: 44, mode: os.FileMode(420), modTime: time.Unix(1633543228, 0)}
 	a := &asset{bytes: bytes, info: info}
 	return a, nil
 }
@@ -293,8 +282,7 @@
 		return nil, err
 	}
 
-	info := bindataFileInfo{name: "005_auctions_add_providers.up.sql", size: 50, mode: os.FileMode(420), modTime: time.Unix(1633533430, 0)}
->>>>>>> e87439e0
+	info := bindataFileInfo{name: "005_auctions_add_providers.up.sql", size: 50, mode: os.FileMode(420), modTime: time.Unix(1633543228, 0)}
 	a := &asset{bytes: bytes, info: info}
 	return a, nil
 }
