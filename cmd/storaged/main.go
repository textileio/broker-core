--- conflicted
+++ resolved
@@ -2,11 +2,6 @@
 
 import (
 	"encoding/json"
-<<<<<<< HEAD
-	"fmt"
-
-=======
->>>>>>> d67bd8be
 	_ "net/http/pprof"
 
 	logging "github.com/ipfs/go-log/v2"
@@ -14,10 +9,6 @@
 	"github.com/spf13/viper"
 	"github.com/textileio/broker-core/cmd/common"
 	"github.com/textileio/broker-core/cmd/storaged/service"
-<<<<<<< HEAD
-	"github.com/textileio/broker-core/cmd/util"
-=======
->>>>>>> d67bd8be
 )
 
 var (
@@ -49,17 +40,10 @@
 	},
 	Run: func(c *cobra.Command, args []string) {
 		settings, err := json.MarshalIndent(v.AllSettings(), "", "  ")
-<<<<<<< HEAD
-		util.CheckErr(err)
-		log.Infof("loaded config: %s", string(settings))
-
-		if err := util.SetupInstrumentation(v.GetString("metrics.addr")); err != nil {
-=======
 		common.CheckErr(err)
 		log.Infof("loaded config: %s", string(settings))
 
 		if err := common.SetupInstrumentation(v.GetString("metrics.addr")); err != nil {
->>>>>>> d67bd8be
 			log.Fatalf("booting instrumentation: %s", err)
 		}
 
@@ -68,18 +52,6 @@
 			UploaderIPFSMultiaddr: v.GetString("uploader.ipfs.multiaddr"),
 		}
 		serv, err := service.New(serviceConfig)
-<<<<<<< HEAD
-		util.CheckErr(err)
-
-		log.Info("Listening to requests...")
-
-		util.WaitForTerminateSignal()
-
-		fmt.Println("Gracefully stopping... (press Ctrl+C again to force)")
-		if err := serv.Close(); err != nil {
-			log.Errorf("closing http endpoint: %s", err)
-		}
-=======
 		common.CheckErr(err)
 
 		log.Info("listening to requests...")
@@ -89,14 +61,9 @@
 				log.Errorf("closing http endpoint: %s", err)
 			}
 		})
->>>>>>> d67bd8be
 	},
 }
 
 func main() {
-<<<<<<< HEAD
-	util.CheckErr(rootCmd.Execute())
-=======
 	common.CheckErr(rootCmd.Execute())
->>>>>>> d67bd8be
 }