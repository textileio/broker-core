--- conflicted
+++ resolved
@@ -2,22 +2,13 @@
 
 import (
 	"encoding/json"
-<<<<<<< HEAD
-	"fmt"
-
-=======
->>>>>>> d67bd8be
 	_ "net/http/pprof"
 
 	logging "github.com/ipfs/go-log/v2"
 	"github.com/spf13/cobra"
 	"github.com/spf13/viper"
 	"github.com/textileio/broker-core/cmd/authd/service"
-<<<<<<< HEAD
-	"github.com/textileio/broker-core/cmd/util"
-=======
 	"github.com/textileio/broker-core/cmd/common"
->>>>>>> d67bd8be
 )
 
 var (
@@ -48,31 +39,14 @@
 	},
 	Run: func(c *cobra.Command, args []string) {
 		settings, err := json.MarshalIndent(v.AllSettings(), "", "  ")
-<<<<<<< HEAD
-		util.CheckErr(err)
-		log.Infof("loaded config: %s", string(settings))
-
-		if err := util.SetupInstrumentation(v.GetString("metrics.addr")); err != nil {
-=======
 		common.CheckErr(err)
 		log.Infof("loaded config: %s", string(settings))
 
 		if err := common.SetupInstrumentation(v.GetString("metrics.addr")); err != nil {
->>>>>>> d67bd8be
 			log.Fatalf("booting instrumentation: %s", err)
 		}
 
 		serv, err := service.New(v.GetString("grpc.listen.addr"))
-<<<<<<< HEAD
-		util.CheckErr(err)
-
-		util.WaitForTerminateSignal()
-
-		fmt.Println("Gracefully stopping... (press Ctrl+C again to force)")
-		if err := serv.Close(); err != nil {
-			log.Errorf("closing service: %s", err)
-		}
-=======
 		common.CheckErr(err)
 
 		common.HandleInterrupt(func() {
@@ -80,14 +54,9 @@
 				log.Errorf("closing service: %s", err)
 			}
 		})
->>>>>>> d67bd8be
 	},
 }
 
 func main() {
-<<<<<<< HEAD
-	util.CheckErr(rootCmd.Execute())
-=======
 	common.CheckErr(rootCmd.Execute())
->>>>>>> d67bd8be
 }