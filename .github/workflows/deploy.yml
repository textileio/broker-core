name: Deploy

on:
  push:
    branches:
      - "**"
  release:
    types:
      - created

env:
  GKE_REGION: us-west1
  GKE_CLUSTER: main

jobs:
  deploy:
    if: github.event_name == 'release' || github.ref == 'refs/heads/main' || contains(github.event.head_commit.message, '[shipit]')
    name: Deploy
    runs-on: ubuntu-latest
    steps:
      - name: Dump GitHub context
        env:
          GITHUB_CONTEXT: ${{ toJSON(github) }}
        run: echo "$GITHUB_CONTEXT"

      - name: Checkout
        uses: actions/checkout@v2

      - name: Prepare
        id: prep
        run: |
          if [[ ${{ github.ref }} == refs/tags/* ]]; then
            echo "::set-output name=deployment::production"
          elif [[ ${{ github.ref }} == refs/heads/main ]]; then
            echo "::set-output name=deployment::staging"
          else
            echo "::set-output name=deployment::edge"
          fi
          echo "::set-output name=sha_short::$(git rev-parse --short HEAD)"

      - name: Login to Docker Hub
        uses: docker/login-action@v1
        with:
          username: ${{ secrets.DOCKER_HUB_USERNAME }}
          password: ${{ secrets.DOCKER_HUB_ACCESS_TOKEN }}

      - name: Set up Docker Buildx
        id: buildx
        uses: docker/setup-buildx-action@v1

      - name: Cache Docker layers
        uses: actions/cache@v2
        with:
          path: /tmp/.buildx-cache
          key: ${{ runner.os }}-buildx-${{ github.sha }}
          restore-keys: |
            ${{ runner.os }}-buildx-

      - name: Buildx patch
        run: |
          Dockfiles="$(find $1  -name 'Dockerfile')"
          d=$(date +%s)
          i=0
          for file in $Dockfiles; do
            i=$(( i + 1 ))
            echo "patching timestamp for $file"
            touch -d @$(( d + i )) "$file"
          done

      - name: Build and push api
        uses: docker/build-push-action@v2
        with:
          context: ./
          file: ./cmd/apid/Dockerfile
          builder: ${{ steps.buildx.outputs.name }}
          push: true
          tags: textile/api:sha-${{ steps.prep.outputs.sha_short }}
          cache-from: type=local,src=/tmp/.buildx-cache
          cache-to: type=local,dest=/tmp/.buildx-cache

<<<<<<< HEAD
      - name: Build and push gql
        uses: docker/build-push-action@v2
        with:
          context: ./
          file: ./cmd/gqld/Dockerfile
          builder: ${{ steps.buildx.outputs.name }}
          push: true
          tags: textile/gql:sha-${{ steps.prep.outputs.sha_short }}
=======
      - name: Build and push relay
        uses: docker/build-push-action@v2
        with:
          context: ./
          file: ./cmd/relayd/Dockerfile
          builder: ${{ steps.buildx.outputs.name }}
          push: true
          tags: textile/relay:sha-${{ steps.prep.outputs.sha_short }}
>>>>>>> 5eed7db9
          cache-from: type=local,src=/tmp/.buildx-cache
          cache-to: type=local,dest=/tmp/.buildx-cache

      - name: Build and push auctioneer
        uses: docker/build-push-action@v2
        with:
          context: ./
          file: ./cmd/auctioneerd/Dockerfile
          builder: ${{ steps.buildx.outputs.name }}
          push: true
          tags: textile/auctioneer:sha-${{ steps.prep.outputs.sha_short }}
          cache-from: type=local,src=/tmp/.buildx-cache
          cache-to: type=local,dest=/tmp/.buildx-cache

      - name: Build and push auth
        uses: docker/build-push-action@v2
        with:
          context: ./
          file: ./cmd/authd/Dockerfile
          builder: ${{ steps.buildx.outputs.name }}
          push: true
          tags: textile/auth:sha-${{ steps.prep.outputs.sha_short }}
          cache-from: type=local,src=/tmp/.buildx-cache
          cache-to: type=local,dest=/tmp/.buildx-cache

      - name: Build and push broker
        uses: docker/build-push-action@v2
        with:
          context: ./
          file: ./cmd/brokerd/Dockerfile
          builder: ${{ steps.buildx.outputs.name }}
          push: true
          tags: textile/broker:sha-${{ steps.prep.outputs.sha_short }}
          cache-from: type=local,src=/tmp/.buildx-cache
          cache-to: type=local,dest=/tmp/.buildx-cache

      - name: Build and push dealer
        uses: docker/build-push-action@v2
        with:
          context: ./
          file: ./cmd/dealerd/Dockerfile
          builder: ${{ steps.buildx.outputs.name }}
          push: true
          tags: textile/dealer:sha-${{ steps.prep.outputs.sha_short }}
          cache-from: type=local,src=/tmp/.buildx-cache
          cache-to: type=local,dest=/tmp/.buildx-cache

      - name: Build and push near
        uses: docker/build-push-action@v2
        with:
          context: ./
          file: ./cmd/chainapis/neard/Dockerfile
          builder: ${{ steps.buildx.outputs.name }}
          push: true
          tags: textile/near:sha-${{ steps.prep.outputs.sha_short }}
          cache-from: type=local,src=/tmp/.buildx-cache
          cache-to: type=local,dest=/tmp/.buildx-cache

      - name: Build and push eth
        uses: docker/build-push-action@v2
        with:
          context: ./
          file: ./cmd/chainapis/ethd/Dockerfile
          builder: ${{ steps.buildx.outputs.name }}
          push: true
          tags: textile/eth:sha-${{ steps.prep.outputs.sha_short }}
          cache-from: type=local,src=/tmp/.buildx-cache
          cache-to: type=local,dest=/tmp/.buildx-cache

      - name: Build and push poly
        uses: docker/build-push-action@v2
        with:
          context: ./
          file: ./cmd/chainapis/polyd/Dockerfile
          builder: ${{ steps.buildx.outputs.name }}
          push: true
          tags: textile/poly:sha-${{ steps.prep.outputs.sha_short }}
          cache-from: type=local,src=/tmp/.buildx-cache
          cache-to: type=local,dest=/tmp/.buildx-cache

      - name: Build and push packer
        uses: docker/build-push-action@v2
        with:
          context: ./
          file: ./cmd/packerd/Dockerfile
          builder: ${{ steps.buildx.outputs.name }}
          push: true
          tags: textile/packer:sha-${{ steps.prep.outputs.sha_short }}
          cache-from: type=local,src=/tmp/.buildx-cache
          cache-to: type=local,dest=/tmp/.buildx-cache

      - name: Build and push piecer
        uses: docker/build-push-action@v2
        with:
          context: ./
          file: ./cmd/piecerd/Dockerfile
          builder: ${{ steps.buildx.outputs.name }}
          push: true
          tags: textile/piecer:sha-${{ steps.prep.outputs.sha_short }}
          cache-from: type=local,src=/tmp/.buildx-cache
          cache-to: type=local,dest=/tmp/.buildx-cache

      - name: Build and push storage
        uses: docker/build-push-action@v2
        with:
          context: ./
          file: ./cmd/storaged/Dockerfile
          builder: ${{ steps.buildx.outputs.name }}
          push: true
          tags: textile/storage:sha-${{ steps.prep.outputs.sha_short }}
          cache-from: type=local,src=/tmp/.buildx-cache
          cache-to: type=local,dest=/tmp/.buildx-cache

      - name: Install Cloud SDK
        uses: google-github-actions/setup-gcloud@master
        with:
          version: 341.0.0
          service_account_key: ${{ secrets.GKE_SA_KEY }}
          project_id: ${{ secrets.GKE_PROJECT }}

      - name: Deploy to GKE
        working-directory: ./k8
        run: |
          gcloud container clusters get-credentials $GKE_CLUSTER --region $GKE_REGION --project ${{ secrets.GKE_PROJECT }}
          DEPLOYMENT=${{ steps.prep.outputs.deployment }} make deploy<|MERGE_RESOLUTION|>--- conflicted
+++ resolved
@@ -78,7 +78,17 @@
           cache-from: type=local,src=/tmp/.buildx-cache
           cache-to: type=local,dest=/tmp/.buildx-cache
 
-<<<<<<< HEAD
+      - name: Build and push relay
+        uses: docker/build-push-action@v2
+        with:
+          context: ./
+          file: ./cmd/relayd/Dockerfile
+          builder: ${{ steps.buildx.outputs.name }}
+          push: true
+          tags: textile/relay:sha-${{ steps.prep.outputs.sha_short }}
+          cache-from: type=local,src=/tmp/.buildx-cache
+          cache-to: type=local,dest=/tmp/.buildx-cache
+
       - name: Build and push gql
         uses: docker/build-push-action@v2
         with:
@@ -87,18 +97,6 @@
           builder: ${{ steps.buildx.outputs.name }}
           push: true
           tags: textile/gql:sha-${{ steps.prep.outputs.sha_short }}
-=======
-      - name: Build and push relay
-        uses: docker/build-push-action@v2
-        with:
-          context: ./
-          file: ./cmd/relayd/Dockerfile
-          builder: ${{ steps.buildx.outputs.name }}
-          push: true
-          tags: textile/relay:sha-${{ steps.prep.outputs.sha_short }}
->>>>>>> 5eed7db9
-          cache-from: type=local,src=/tmp/.buildx-cache
-          cache-to: type=local,dest=/tmp/.buildx-cache
 
       - name: Build and push auctioneer
         uses: docker/build-push-action@v2
